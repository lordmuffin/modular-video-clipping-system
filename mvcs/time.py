"Time handling module."

import datetime
from typing import Tuple

from mvcs.error import Error

def datetime_from_str(dt_s: str) -> datetime.datetime:
    "Parse a `str` as a `datetime.datetime` object."

    for sep in ("T", " "):
        try:
            return datetime.datetime.strptime(dt_s, f"%Y-%m-%d{sep}%H:%M:%S")
        except ValueError:
            pass
    raise Error(f"error parsing datetime: {dt_s}")

<<<<<<< HEAD
def datetime_from_obs_name(dt_s: str) -> datetime.datetime:
    "Parse a `str` as a `datetime.datetime` object."

    for sep in ("T", " ", "_"):
        try:
            return datetime.datetime.strptime(dt_s, f"%Y-%m-%d{sep}%H-%M-%S")
        except ValueError:
            pass
    raise Error(f"error parsing datetime: {dt_s}")
=======
def datetime_to_str(dtime: datetime.datetime) -> str:
    "Serialize a `datetime.datetime` to a string."
    return dtime.strftime("%Y-%m-%dT%H:%M:%S")
>>>>>>> cc687f18

def timedelta_from_str(td_s: str) -> datetime.timedelta:
    "Parse a `str` as a `datetime.timedelta` object."

    if td_s.startswith("-"):
        s_positive = td_s.lstrip("-")
        sign_factor = -1
    else:
        s_positive = td_s
        sign_factor = 1

    try:
        parts = [int(x) for x in s_positive.rsplit(":", maxsplit=2)]
        parts.reverse()
    except ValueError:
        raise Error(f"error parsing timedelta: {td_s}")

    for part in parts:
        if part < 0:
            raise Error(f"error parsing timedelta: {td_s}")

    get_part = lambda x: parts[x] if len(parts) > x else 0
    return sign_factor * datetime.timedelta(
        hours=get_part(2),
        minutes=get_part(1),
        seconds=get_part(0),
    )

def timedelta_components(
        delta_t: datetime.timedelta,
        *,
        allow_negative=True
) -> Tuple[int, int, int, int]:
    "Get sign, hours, minutes, and seconds components of a `datetime.timedelta`."
    if allow_negative:
        seconds = abs(delta_t.total_seconds())
        sign = 1 if delta_t.total_seconds() >= 0 else -1
    else:
        seconds = max(0, delta_t.total_seconds())
        sign = 1

    hours = int(seconds / 3600)
    seconds = seconds - hours * 3600
    minutes = int(seconds / 60)
    seconds = int(seconds - minutes * 60)
    return (sign, hours, minutes, seconds)

def timedelta_to_path_str(delta_t: datetime.timedelta) -> str:
    "Get a filename-safe version of a `datetime.timedelta` object."
    (_, hours, minutes, seconds) = timedelta_components(delta_t, allow_negative=False)
    return f"{hours}h{minutes:02}m{seconds:02}s"

def timedelta_to_str(delta_t: datetime.timedelta) -> str:
    "Serialize a `datetime.timedelta` as a string."
    (sign, hours, minutes, seconds) = timedelta_components(delta_t)
    sign_s = "-" if sign < 0 else ""
    if hours > 0:
        return f"{sign_s}{hours}:{minutes:02}:{seconds:02}"
    if minutes > 0:
        return f"{sign_s}{minutes}:{seconds:02}"
    return f"{sign_s}{seconds}"<|MERGE_RESOLUTION|>--- conflicted
+++ resolved
@@ -15,21 +15,9 @@
             pass
     raise Error(f"error parsing datetime: {dt_s}")
 
-<<<<<<< HEAD
-def datetime_from_obs_name(dt_s: str) -> datetime.datetime:
-    "Parse a `str` as a `datetime.datetime` object."
-
-    for sep in ("T", " ", "_"):
-        try:
-            return datetime.datetime.strptime(dt_s, f"%Y-%m-%d{sep}%H-%M-%S")
-        except ValueError:
-            pass
-    raise Error(f"error parsing datetime: {dt_s}")
-=======
 def datetime_to_str(dtime: datetime.datetime) -> str:
     "Serialize a `datetime.datetime` to a string."
     return dtime.strftime("%Y-%m-%dT%H:%M:%S")
->>>>>>> cc687f18
 
 def timedelta_from_str(td_s: str) -> datetime.timedelta:
     "Parse a `str` as a `datetime.timedelta` object."
